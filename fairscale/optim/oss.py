# Copyright (c) Facebook, Inc. and its affiliates. All rights reserved.
#
# This source code is licensed under the BSD license found in the
# LICENSE file in the root directory of this source tree.

from collections import OrderedDict, deque
import copy
import itertools
from itertools import chain
import logging
from math import inf
from typing import TYPE_CHECKING, Any, Callable, Deque, Dict, List, Optional, Type, Union

import torch
import torch.distributed as dist
from torch.nn import Parameter
from torch.optim import SGD, Optimizer

from .utils import Workhandle, broadcast_object, recursive_copy_to_device

__all__ = ["OSS"]

if TYPE_CHECKING:  # pragma: no cover
    from torch.optim.optimizer import _params_t
else:
    _params_t = Any


class OSS(Optimizer):
    """Wraps an arbitrary :class:`optim.Optimizer <torch.optim.Optimizer>`
    optimizer and shards its state as described by ZeRO_.
    ::

        opt = OSS(params, optim=torch.optim.Adam, lr=0.01)

    .. _ZeRO: https://arxiv.org/abs/1910.02054

    We use a greedy algorithm to pack a number of parameters
    at each rank. Each parameter belongs to a single rank and
    is not divided among rank.

    After each rank completed their parameter update, they broadcast
    the new version of the parameters to all other ranks to synchronize
    the parameters for next round forward/backward computation.

    Args:
        params (list of tensors):
            parameters to be optimized
    Keyword Args:
        optim (torch.nn.Optimizer):
            optimizer to shard (default: SGD)
        group (group):
            torch.distributed group (default: group.WORLD)
        broadcast_buffer_size (int):
            the max size of the buffer used to batch the small parameter tensors, in number of elements (default 16M).
            this will not impact the long term memory consumption, but the peak memory can be impacted by the moment
            when the buffers are allocated and the bucketed params have not yet been relocated to them.
    """

    #: The optimizer used for a given shard
    optim: Optimizer

    in_super_constructor: bool

    def __init__(
        self,
        params: _params_t,
        optim: Type[Optimizer] = SGD,
        group: Optional[Any] = None,
        broadcast_buffer_size: int = 2 ** 24,
        **default: Any,
    ):

        # Hold all the model params in the root .param_groups
        self.in_super_constructor = True
        super().__init__(params, default)
        self.in_super_constructor = False

        # Partition information. lazy evaluation, computed when requested
        self._per_device_params: Dict[torch.device, List[List[Parameter]]] = OrderedDict()  # device, rank, params
        self._param_rank: Dict[torch.Tensor, int] = {}
        self._partition_parameters: List[List[dict]] = []

        # Build the wrapped optimizer, responsible for a shard of the params
        self.group = group if group is not None else dist.group.WORLD
        self.world_size = dist.get_world_size(self.group)
        self.rank = dist.get_rank(self.group)
        self.global_rank = self.get_global_rank(self.group, self.rank)
        self.optim = optim(self.partition_parameters()[self.rank], **default)

        # - Sync local and global param_groups keys
        for global_group, local_group in zip(self.param_groups, self.optim.param_groups):
            for key, value in local_group.items():
                if key != "params":
                    global_group[key] = value

        #  Optional consolidated optimizer state
        self._all_states: List[Dict[str, Any]] = []

        # Current default device is set by the parameters allocated to this rank
        self._device = list(self.per_device_params.keys())[0]
        self.buckets: Dict[torch.device, List[torch.Tensor]] = {}
        self.buffer_max_size = broadcast_buffer_size

        self.should_bucket_param: List[bool] = []
        self.work_handles: Deque[Workhandle] = deque()
        self._setup_bucket_strategy()

    # Partition helpers
    def partition_parameters(self) -> List[List[dict]]:
        """Partitions parameters across distributed data parallel ranks.

        Returns a list of param_groups (which is a list of dict) where each
        element of the list contains the param_groups for a rank. Element 0
        corresponds to rank 0, etc. We need all the ranks for the broadcast
        inside step().
        """
        if len(self._partition_parameters) == 0:
            self._partition_parameters = [list() for _ in range(self.world_size)]
            sizes = [0] * self.world_size
            for param_group in self.param_groups:
                param_lists: List[List] = [list() for _ in range(self.world_size)]
                for param in param_group["params"]:
                    # Add this param to rank with smallest size.
                    rank = sizes.index(min(sizes))
                    param_lists[rank].append(param)

                    # We're partitioning the optimizer state,
                    # so trainable parameters are the ones which really count
                    if param.requires_grad:
                        sizes[rank] += param.numel()
                    else:
                        # Spread frozen params on a per-tensor basis
                        # Mostly useful for balance partitions for fine tuning for instance
                        # Not required strictly speaking
                        sizes[rank] += 1

                for rank, params in enumerate(param_lists):
                    param_group_rank = copy.copy(param_group)
                    param_group_rank["params"] = params
                    self._partition_parameters[rank].append(param_group_rank)

        return self._partition_parameters

    @property
    def per_device_params(self) -> Dict[torch.device, List[List[Parameter]]]:
        """Sorted list of all the params, first per device then per rank.

        Within a list params are sorted per number of elements to allow for an easy bucketing.
        """
        if len(self._per_device_params) == 0:
            # Go through all params, log them per device
            # The ordering is important here, needs to be the same on all ranks
            # So that ulterior broadcast calls are matching
            for param_group in self.param_groups:
                for param in param_group["params"]:
                    device = param.device
                    if self._per_device_params.get(device) is None:
                        self._per_device_params[device] = [[] for _ in range(self.world_size)]
                    self._per_device_params[device][self.param_to_rank[param]] += [param]

            # Sort param_lists by size
            for device in self._per_device_params.keys():
                for rank_params in self._per_device_params[device]:
                    rank_params.sort(key=lambda x: x.numel())

        return self._per_device_params

    @property
    def param_to_rank(self) -> Dict[torch.Tensor, int]:
        """param to data parallel rank"""
        if len(self._param_rank) == 0:
            for rank, param_groups in enumerate(self.partition_parameters()):
                for param_group in param_groups:
                    for param in param_group["params"]:
                        self._param_rank[param] = rank

            logging.debug("ZeRO: Parameters dispatched to ranks %s " % list(self._param_rank.values()))

        return self._param_rank

    # NOTE(msb) We add a kwargs in order to support Optimizer sub-classes that support extra kwargs.
    # For example, the apex library contains fused optimizers with a step that supports extra kwargs.
    def step(self, closure: Optional[Callable[[], float]] = None, **kwargs: Any) -> Optional[float]:
        """Performs a single optimization step (parameter update).

        Arguments:
            closure (callable): A closure that reevaluates the model and
                returns the loss. Optional for most optimizers.

        .. note: Any extra parameter is passed to the base optimizer as-is"""

        # Sync oss param_groups attributes in case they've been updated by a scheduler.
        self._sync_param_groups()

        # Run the optimizer step on this shard only:
        if closure is not None:
            loss = self.optim.step(closure=closure, **kwargs)  # type: ignore
        else:
            loss = self.optim.step(**kwargs)

        # Sync all the updated shards in between the ranks
        self._broadcast_params()

        # Sync hypothethical new results from the wrapped optimizer to the exposed param_groups
        self._sync_param_groups(local_to_global=True)

        return loss

    def clip_grad_norm(
        self,
        max_norm: Union[float, int],
        norm_type: Union[float, int] = 2.0,
        filter_params_fn: Callable[[Any], Any] = None,
    ) -> torch.Tensor:
        """
        Clip all gradients at this point in time. The norm is computed over all gradients together, as if they were
        concatenated into a single vector. Gradients are modified in-place.

        Arguments:
            max_norm (float or int): max norm of the gradients
            norm_type (float or int): type of the used p-norm. Can be ``'inf'`` for infinity norm.

        Returns:
            Total norm of the parameters (viewed as a single vector).

        .. note: This is analogous to `torch.nn.utils.clip_grad_norm_` but handles the partitioning and multiple devices per rank
            under the hood. The default torch util is not applicable here, because each rank only has a partial view of all the grads
            in the model, so calling it in the OSS context would lead to different scaling being applied per subset of model parameters

        .. warning: This needs to be called on all ranks, since synchronization primitives will be used

        """

        # Compute the max norm for this shards's worth of gradients
        max_norm = float(max_norm)
        norm_type = float(norm_type)

        # Filter out the grad-less params, concatenate params from all devices
        local_params = itertools.chain(
            *[
                list(filter(lambda x: x.grad is not None, device_params[self.rank]))
                for device_params in self.per_device_params.values()
            ]
        )

        # Option to filter parameters from the grad_norm calculation. This is useful for model parallelism.
        # To avoid double counting, only consider parameters on rank zero + anything marked 'model_parallel'
        # 'model_parallel' flag is set in Megatron-LM:
        # https://github.com/NVIDIA/Megatron-LM/blob/19301985dd31c8b612095cbad15bd903e8ddd497/megatron/mpu/layers.py#L54
        if filter_params_fn is not None:
            local_params = filter_params_fn(local_params)

        # Compute the norm on this grad set,
        # then sync all the norms from all ranks
        if norm_type == inf:
            total_norm = max(p.grad.detach().abs().max().to(self._device) for p in local_params)  # type: ignore
            # all reduce over data parallel and model parallel workers
            dist.all_reduce(total_norm, op=torch.distributed.ReduceOp.MAX, group=dist.group.WORLD)
        else:
            local_norm = torch.norm(
                input=torch.stack([torch.norm(input=p.grad.detach(), p=norm_type, dtype=torch.float32).to(self._device) for p in local_params]),  # type: ignore
                p=norm_type,
            )

            # local norm result can be accumulated with the remote ones if put to the right power
            # n_i = sum_rank(a^p)^1/p
            # -> n_total = all_reduce(n_i^p)^(1/p) = sum_i(n_i^p)^1/p = sum_i(sum_rank(a^p))^1/p
            # all reduce over data parallel and model parallel workers
            total_norm = local_norm ** norm_type
            dist.all_reduce(total_norm)
            total_norm = total_norm ** (1.0 / norm_type)

        clip_coef = torch.tensor(max_norm, dtype=total_norm.dtype, device=total_norm.device) / (total_norm + 1e-6)
        if clip_coef < 1:
            for device, device_params in self.per_device_params.items():
                for p in filter(lambda x: x.grad is not None, device_params[self.rank]):
                    p.grad.detach().mul_(clip_coef.to(device))  # type: ignore

        return total_norm

    # State dict interfaces
    def consolidate_state_dict(self, recipient_rank: int = 0) -> None:
        """Update the consolidated state_dict list, one per rank.

        .. warning: This needs to be called on all replicas"""

        # Sync lr and other attributes in case its been updated
        self._sync_param_groups()

        if self.rank == recipient_rank:
            # Pull the sharded state from all the other replicas
            # Store all the states in order, rank by rank
            logging.debug("Pulling the sharded optimizer state from all replicas")
            self._all_states = self._collect_sharded_states()
        else:
            # Acknowledge broadcasts, and send this rank's shard when needed
            self._broadcast_state_dict()

    def state_dict(self) -> Dict[str, Any]:
        """Return the last known global optimizer state. The returned state is compatible with Pytorch, in that the
        sharded properties are not exposed. It contains two entries:

        * state - a dict holding current optimization state. Its content
            differs between optimizer classes.

        * param_groups - a dict containing all parameter groups

        .. warning:
            If the state has not been consolidated, this returns a shard's worth, not the global state.

        .. warning:
            Returning the global state is limited to the replica which was responsible for the consolidation.
            The state may also not be up to date, depending on when `consolidate_state_dict` was last called.
        """

        if len(self._all_states) == 0:
            logging.warning("Optimizer state has not been consolidated. Returning the local state")
            logging.warning("Please call `consolidate_state_dict()` beforehand if you meant to save the global state")
            return self.optim.state_dict()

        # Unify the shard states and the state that pytorch would expect, given the model.
        # Indexation needs several redirections, since each shard only knows a limited scope of the model
        # - get the pytorch compliant parameter indexing
        state_dict = super().state_dict()

        # - get an id map which links the parameter id to the index in the reference state
        global_id_map = [{id(p): i for pg in self.param_groups for i, p in enumerate(pg["params"])}]

        # - go through the per-shard states, which are all indexed locally
        for rank, s in enumerate(self._all_states):
            # -- match the local indexing and the global partition, update the corresponding saved state globally
            for local_pg, global_pg, rank_map in zip(
                s["param_groups"], self.partition_parameters()[rank], global_id_map
            ):
                # Go through the parameters indexed locally, pick up the global corresponding param
                # NOTE: Contents of the state_dict changes in between torch1.5 and torch1.6+
                local_index_to_param_id = {
                    i_param: id(global_pg["params"][i]) for i, i_param in enumerate(local_pg["params"])
                }

                for local_param_index in local_pg["params"]:
                    global_index = rank_map[local_index_to_param_id[local_param_index]]

                    # Update the state, if any
                    if local_param_index in s["state"].keys():
                        state_dict["state"][global_index] = s["state"][local_param_index]

        return state_dict

    def load_state_dict(self, state_dict: Dict[str, Any]) -> None:
        """Restore the global parameter groups as well as the shard.

        Arguments:
            state_dict (dict): optimizer state. Should be an object returned
                from a call to :meth:`state_dict`
        """

        super().load_state_dict(state_dict)

        # Set the sharded optimizer state.
        # Keep the original type (not respected by PyTorch which casts to the model type)
        # - map the parameter index in the state dict with the current paramters
        id_map = {old_id: p for old_id, p in enumerate(chain(*(g["params"] for g in self.param_groups)))}

        # - go through the state dict and update the corresponding optimizer states
        for k, v in state_dict["state"].items():
            if k in id_map:
                param = id_map[k]

                # Only add this state to the sharded optimizer if it owns this param
                for pg in self.optim.param_groups:
                    if id(param) in [id(p) for p in pg["params"]]:
                        self.optim.state[param] = recursive_copy_to_device(v, non_blocking=True, device=param.device)

        # Update the param_group keys
        for fpg, pg in zip(state_dict["param_groups"], self.param_groups):
            for key in fpg.keys():
                if key != "params":
                    pg[key] = fpg[key]

        # Sync with the optimizer param groups
        self._sync_param_groups(local_to_global=False)

    def _broadcast_state_dict(self) -> None:
        """Broadcast this rank's state shard, discard others"""

        # Default to CPU space to gain some memory headroom
        local_cpu_state = recursive_copy_to_device(
            self.optim.state_dict(), non_blocking=True, device=torch.device("cpu")
        )

        # Tensor cannot be really empty, even if its size is meaningless
        dummy_sync_tensor = torch.tensor([1], device=self._device)

        for rank in range(self.world_size):
            if rank == self.rank:
                # Send the state to the reference replica
                logging.debug(
                    "Sending the sharded optimizer state to the reference replica from rank %s", rank,
                )
<<<<<<< HEAD
                if _torch_broadcast_object:
                    # torch native object broadcast
                    dist.broadcast_object_list([local_cpu_state], src=self.global_rank, group=self.group)
                else:
                    # legacy compatibility for old torch versions
                    broadcast_object(
                        self.optim.state_dict(), src_rank=self.global_rank, group=self.group, dist_device=self._device
                    )
=======
                # legacy compatibility for old torch versions
                broadcast_object(
                    self.local_state_dict(), src_rank=self.global_rank, group=self.group, dist_device=self._device
                )
>>>>>>> 73221557
            else:
                global_rank = self.get_global_rank(self.group, rank)

                # Discard this tensor/rank, broadcast necessary for syncing and because NCCL does not support gather
                broadcast_object(
                    torch.tensor([dummy_sync_tensor], dtype=torch.uint8, device=self._device),
                    src_rank=global_rank,
                    group=self.group,
                    dist_device=self._device,
                )

    def _collect_sharded_states(self) -> List[Dict[str, Any]]:
        """Collect all the state shards, in CPU memory."""
        all_states = []

        for rank in range(self.world_size):
            if rank == self.rank:
                logging.debug("Saving self state")
                all_states.append(
                    recursive_copy_to_device(self.optim.state_dict(), non_blocking=True, device=torch.device("cpu"))
                )

                # Sync with other replicas
                broadcast_object(
                    torch.tensor([0], dtype=torch.uint8, device=self._device),
                    src_rank=self.global_rank,
                    group=self.group,
                    dist_device=self._device,
                )
            else:
                # Fetch the optim state from the other replicas
                global_rank = self.get_global_rank(self.group, rank)
                replica_state = broadcast_object(
                    torch.tensor([0], dtype=torch.uint8, device=self._device),
                    src_rank=global_rank,
                    group=self.group,
                    dist_device=self._device,
                )

                all_states.append(
                    recursive_copy_to_device(replica_state, non_blocking=True, device=torch.device("cpu"))
                )

                logging.debug("State from rank %s received", rank)

        return all_states

    def add_param_group(self, param_group: dict) -> None:
        """Add a param group to the :class:`Optimizer` s `param_groups`.

        This can be useful when fine tuning a pre-trained network as frozen layers can be made
        trainable and added to the :class:`Optimizer` as training progresses.

        Arguments:
            param_group (dict): Specifies what Tensors should be optimized along with group
            specific optimization options

        .. warning: This handles updating the shards on all partitions, but needs to be called on all ranks.
        """

        super().add_param_group(param_group)
        if not self.in_super_constructor:
            # Force a re-partitioning
            self._partition_parameters.clear()
            self._per_device_params.clear()
            self._param_rank.clear()

            param_groups = self.partition_parameters()[self.rank]
            if len(param_groups) == len(self.optim.param_groups) + 1:
                self.optim.add_param_group(param_groups[-1])

            # Update the bucketing strategy accordingly
            self._setup_bucket_strategy()

    @staticmethod
    def get_global_rank(group: Any, rank: int) -> int:
        if group is dist.group.WORLD:
            return rank
        else:
            global_rank = dist.distributed_c10d._get_global_rank(group, rank)
        return global_rank

    @torch.no_grad()
    def _sync_param_groups(self, local_to_global: bool = False) -> None:
        """Sync learning rate and other optimizer attributes (needed to support schedulers).
        If the global param groups have been altered, and we want to make sure that the
        wrapped optimizer uses the up to date version.
        Conversely if the wrapped optimizer has new keys, we expose them through the global param groups"""

        for global_group, local_group in zip(self.param_groups, self.optim.param_groups):
            # Sync everything but the parameters
            for k in filter(lambda x: x != "params", local_group.keys()):
                if local_to_global:
                    global_group[k] = local_group[k]
                elif k in global_group.keys():
                    local_group[k] = global_group[k]

    @torch.no_grad()
    def _broadcast_params(self) -> None:
        """Helper function to broadcast all the parameters from a given device"""

        i_param = 0
        last_work_handle = None  # Work handles are consumed within this scope, no callback

        for (device, device_params,) in self.per_device_params.items():  # all the params on this device (inc all ranks)
            buckets = self.buckets[device]
            # Bucket and issue all the async calls
            for (src_rank, params), bucket in zip(enumerate(device_params), buckets):
                global_src_rank = self.get_global_rank(self.group, src_rank)

                # Direct broadcasts only
                for param in params:
                    if not self.should_bucket_param[i_param]:
                        last_work_handle = dist.broadcast(
                            tensor=param.data, src=global_src_rank, group=self.group, async_op=True
                        )

                    i_param += 1

                # Bucket broadcasts
                last_work_handle = dist.broadcast(tensor=bucket, src=global_src_rank, group=self.group, async_op=True)

        # Only check on the last handle, they're all inlined on the same CUDA stream
        if last_work_handle:
            last_work_handle.wait()

    def _consume_work_handles(self) -> None:
        """Consume all the futures which are tied to this optimizer's buckets.
        We start from the first/older ones, since they are the most likely to be ready and non-blocking
        """

        while len(self.work_handles) > 0:
            work_handle = self.work_handles.popleft()
            work_handle.handle.wait()
            if work_handle.callback is not None:
                work_handle.callback()

    def _try_consume_work_handle(self) -> None:
        """Try to consume the oldest future. This is non blocking, if not ready we'll pass"""
        while len(self.work_handles) > 0 and self.work_handles[0].handle.is_completed():
            work_handle = self.work_handles.popleft()
            if work_handle.callback is not None:
                work_handle.callback()

    def _setup_bucket_strategy(self) -> None:
        """Tag parameters to either bucket them or broadcast/reduce them directly. The parameters are ordered
        (smallest first), the bucket will hold the smallest elements, the remaining ones will be directly sent
        over the wire.

        Generating the partition once and for all allows us to save some time at runtime, and to know when all the
        network requests have been issued.
        """

        # (re) allocate the buckets
        #  - Get the correct size for the buckets, cannot be bigger than the model
        model_size = sum([p.numel() for p in self.param_to_rank.keys()])
        self.bucket_size = min(self.buffer_max_size, model_size)
        logging.info(
            "Bucket size: {:.2f}M parameters, model size {:.2f}M parameters".format(
                self.bucket_size / 2 ** 20, model_size / 2 ** 20
            )
        )

        # - Allocate one buffer per rank and per device to group the small parameters
        for device, per_device in self.per_device_params.items():
            self.buckets[device] = [
                torch.zeros(self.bucket_size, dtype=per_device[0][0].dtype, device=device)
                for _ in range(len(per_device))
            ]

        # Devise the bucketing strategy
        for device, per_rank_params in self.per_device_params.items():
            for dst_rank, params in enumerate(per_rank_params):
                offset = 0

                for param in params:
                    # Criteria to decide whether this parameter is to be bucketed or not:
                    # - enough room in the bucket
                    if param.requires_grad and (offset + param.numel()) < self.bucket_size:
                        self.should_bucket_param.append(True)

                        # This parameter becomes a view of the bucket
                        offset_next = offset + param.numel()

                        self.buckets[device][dst_rank][offset:offset_next].copy_(param.data.flatten())
                        param.data = self.buckets[device][dst_rank][offset:offset_next].view_as(param.data)

                        offset = offset_next
                    else:
                        self.should_bucket_param.append(False)

                # Resize the bucket to remove lost space in the end
                self.buckets[device][dst_rank].resize_(offset)<|MERGE_RESOLUTION|>--- conflicted
+++ resolved
@@ -399,21 +399,10 @@
                 logging.debug(
                     "Sending the sharded optimizer state to the reference replica from rank %s", rank,
                 )
-<<<<<<< HEAD
-                if _torch_broadcast_object:
-                    # torch native object broadcast
-                    dist.broadcast_object_list([local_cpu_state], src=self.global_rank, group=self.group)
-                else:
-                    # legacy compatibility for old torch versions
-                    broadcast_object(
-                        self.optim.state_dict(), src_rank=self.global_rank, group=self.group, dist_device=self._device
-                    )
-=======
                 # legacy compatibility for old torch versions
                 broadcast_object(
-                    self.local_state_dict(), src_rank=self.global_rank, group=self.group, dist_device=self._device
-                )
->>>>>>> 73221557
+                    self.optim.state_dict(), src_rank=self.global_rank, group=self.group, dist_device=self._device
+                )
             else:
                 global_rank = self.get_global_rank(self.group, rank)
 
