--- conflicted
+++ resolved
@@ -66,7 +66,7 @@
 
 
 class OptimType(str, Enum):
-    pytorch = "pytorch"
+    vanilla = "pytorch"
     oss_ddp = "oss_ddp"
     oss_sharded_ddp = "oss_sharded_ddp"
     oss_offload_ddp = "oss_offload_ddp"
@@ -77,7 +77,7 @@
     rank: int,
     args: argparse.Namespace,
     backend: str = "gloo",
-    optim_type: OptimType = OptimType.pytorch,
+    optim_type: OptimType = OptimType.vanilla,
     check_regression: bool = True,
 ):
     logging.basicConfig(level=logging.INFO if not args.debug else logging.DEBUG)
@@ -103,7 +103,7 @@
     # Shard the optimizer, test different methods
     optimizer: Optional[torch.optim.Optimizer] = None
     model = cast(nn.Module, model)
-    scaler = (TorchGradScaler() if args.optim_type == OptimType.pytorch else ShardedGradScaler()) if args.amp else None
+    scaler = (TorchGradScaler() if args.optim_type == OptimType.vanilla else ShardedGradScaler()) if args.amp else None
 
     if optim_type == OptimType.oss_sharded_ddp:
         optimizer = OSS(params=model.parameters(), optim=OPTIM, lr=1e-4, momentum=0.9)
@@ -212,10 +212,6 @@
                             final_loss = optimizer.step(closure)
 
                 prof.export_chrome_trace(f"{optim_type}_trace_rank_{rank}.json")
-<<<<<<< HEAD
-
-=======
->>>>>>> fb8d9137
                 need_profiling = False  # only profile once
 
             else:
@@ -334,11 +330,11 @@
         logging.info("Dataset downloaded")
 
     # Benchmark the different configurations, via multiple processes
-    if args.optim_type == OptimType.pytorch or args.optim_type == OptimType.everyone:
+    if args.optim_type == OptimType.vanilla or args.optim_type == OptimType.everyone:
         logging.info("\n*** Benchmark vanilla optimizer")
         mp.spawn(
             train,
-            args=(args, BACKEND, OptimType.pytorch, False,),  # no regression check
+            args=(args, BACKEND, OptimType.vanilla, False,),  # no regression check
             nprocs=args.world_size,
             join=True,
         )
